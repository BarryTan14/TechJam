--- conflicted
+++ resolved
@@ -110,7 +110,6 @@
               </Space>
             </Radio.Group>
           </Form.Item>
-<<<<<<< HEAD
           
           {inputType === 'text' ? (
             <>
@@ -144,9 +143,6 @@
           )}
           
           <Form.Item
-=======
-          {/* <Form.Item
->>>>>>> 07284262
             name="Status"
             label="Status"
             rules={[{ required: true, message: 'Please select the PRD status!' }]}
@@ -228,19 +224,16 @@
     };
 
   const onCloseModal = () => {
-<<<<<<< HEAD
+      form.resetFields();
+      setCurrentPrd(null);
+      setOpenModal(false);
+      setIsEdit(false);
     setOpenModal(false);
         setIsEdit(false);
         setCurrentPrd(null);
         setInputType('text');
         setFileList([]);
         form.resetFields();
-=======
-      form.resetFields();
-      setCurrentPrd(null);
-      setOpenModal(false);
-      setIsEdit(false);
->>>>>>> 07284262
     };
 
     const handleSubmit = async () => {
@@ -332,14 +325,11 @@
                 <ModalForm 
                     form={form} 
                     isEdit={isEdit} 
-<<<<<<< HEAD
-                    initialValues={currentPrd || {}}
+                    
                     inputType={inputType}
                     onInputTypeChange={handleInputTypeChange}
                     fileList={fileList}
                     onFileChange={handleFileChange}
-=======
->>>>>>> 07284262
                 />
             </Modal>
             <Table 
