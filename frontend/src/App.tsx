--- conflicted
+++ resolved
@@ -1,10 +1,5 @@
-<<<<<<< HEAD
-import { Table, Button, Popconfirm, Row, Modal, Form, Input, message, Descriptions, Upload, Radio, Space } from "antd";
-import { DeleteOutlined, EditOutlined, UploadOutlined } from '@ant-design/icons';
-=======
 import { Table, Button, Popconfirm, Row, Modal, Form, Input, message } from "antd";
 import { DeleteOutlined, EditOutlined } from '@ant-design/icons';
->>>>>>> 4bf91b3d
 import { useNavigate } from 'react-router-dom';
 import { useState, useEffect } from "react";
 import { fetchPrd, createPrd, createPrdFromFile, deletePrd, updatePrd } from "./api";
