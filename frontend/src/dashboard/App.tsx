--- conflicted
+++ resolved
@@ -167,26 +167,122 @@
                     <b>Description</b>:<br />
                     <div>{selectedFeature?.feature.feature_description ?? ""}</div>
                 </Col>
-<<<<<<< HEAD
-                <Col span={5}>
-                    <Card style={{marginBottom: "10px", maxHeight: "40%", overflowY: "scroll"}} title="Analysis">
-                        {selectedFeature ? (
-                            <div>
-                                <p><strong>Risk Level:</strong> {selectedFeature.data.risk_level?.toUpperCase() || 'N/A'}</p>
-                                <p><strong>Confidence Score:</strong> {selectedFeature.data.confidence_score ? `${(selectedFeature.data.confidence_score * 100).toFixed(1)}%` : 'N/A'}</p>
-                                <p><strong>Compliance Flags:</strong></p>
-                                <ul>
-                                    {selectedFeature.data.compliance_flags?.map((flag: string, index: number) => (
-                                        <li key={index}>{flag}</li>
-                                    )) || <li>None</li>}
-                                </ul>
-                                <p><strong>Non-Compliant States:</strong> {selectedFeature.data.non_compliant_states?.length || 0} states</p>
-                                <p><strong>Processing Time:</strong> {selectedFeature.data.processing_time ? `${selectedFeature.data.processing_time.toFixed(2)}s` : 'N/A'}</p>
-                            </div>
-                        ) : (
-                            <p>Select a feature to view analysis</p>
-                        )}
-                    </Card>
+                <Col span={11} style={{marginLeft: "auto"}} >
+                    <div style={{textAlign:"center", fontSize:"16px"}}>States Compliance</div>
+                    <Row justify={"center"}>
+                        <Col span={10} style={{textAlign:"center"}}>
+                            <Card style={{ backgroundColor: "#d9f7be", color: "green", marginRight:"8px", height: '90%', fontSize: "12px" }}>
+                                <CheckCircleOutlined style={{fontSize: "20px"}} /><br />
+                                {selectedFeature ? (mapData.filter(state => state.value <= 0.4).length || 0) : ("NA")}<br />
+                                Compliant
+                            </Card>
+                        </Col>
+                        <Col span={10} style={{textAlign:"center"}}>
+                            <Card style={{ backgroundColor: "#FFCCCC", color: "red", marginRight:"8px", height: '90%', fontSize: "12px" }}>
+                                <WarningOutlined style={{fontSize: "20px"}}/><br />
+                                {selectedFeature ? (mapData.filter(state => state.value > 0.4).length || 0) : ("NA")}<br />
+                                Non-compliant
+                            </Card>
+                        </Col>
+                    </Row>
+                </Col>
+            </Row>
+          </Card>
+      </Row>
+
+      <Row justify="space-evenly">
+        <Col span={11}>
+            <Card
+            title="UNITED STATES OF AMERICA"
+            headStyle={{ textAlign: 'center' }}
+            bodyStyle={{ position: 'relative', overflow: 'hidden' }}
+            style={{ marginBottom: "10px"}}
+          >
+            {/* Make the parent positioned so the legend anchors to it */}
+            <div style={{ height: 365, position: 'relative' }}>
+              <ResponsiveChoropleth
+                data={mapData}
+                features={countries.features}
+                colors={['#008000','#FF0000']}
+                domain={[0, 1]}
+                unknownColor="#666666"
+                label="properties.name"
+                // valueFormat=".2s"
+                borderWidth={0.5}
+                borderColor="#152538"
+
+                /* IMPORTANT: keep the projection centered and stable */
+                // projectionCenter={[-98, 38]}           // approx center of contiguous US
+                projectionTranslation={[2, 1.3]}     // center within the SVG viewBox
+                projectionScale={440}                  // tuned for ~365px tall container
+
+                margin={{ top: 0, right: 0, bottom: 0, left: 0 }}
+                enableGraticule={false}
+                tooltip={({ feature }) => {
+                    if (!feature) return null;
+                    const { properties, data } = feature;
+                    return (
+                    <div
+                        style={{
+                        background: 'white',
+                        padding: '6px 9px',
+                        border: '1px solid #ccc',
+                        borderRadius: 3,
+                        }}
+                    >
+                        <strong>{properties?.name || 'Unknown State'}</strong>
+                        <br />
+                        Score: {data?.value != null ? data.value : 'N/A'}
+                    </div>
+                    );
+                }}
+              />
+
+              {/* Legend pinned to the map container (not the page) */}
+              <div
+                style={{
+                  position: 'absolute',
+                  right: 10,
+                  bottom: 10,
+                  background: 'white',
+                  padding: 10,
+                  borderRadius: 6,
+                  boxShadow: '0 1px 4px rgba(0,0,0,0.1)'
+                }}
+              >
+                <div style={{ display: 'flex', alignItems: 'center', marginBottom: 4 }}>
+                  <div style={{ width: 15, height: 15, background: '#FF0000', marginRight: 8 }}></div>
+                  <span>High</span>
+                </div>
+                {/* <div style={{ display: 'flex', alignItems: 'center', marginBottom: 4 }}>
+                  <div style={{ width: 15, height: 15, background: '#ffa600ff', marginRight: 8 }}></div>
+                  <span>Medium</span>
+                </div> */}
+                <div style={{ display: 'flex', alignItems: 'center' }}>
+                  <div style={{ width: 15, height: 15, background: '#008000', marginRight: 8 }}></div>
+                  <span>Low</span>
+                </div>
+              </div>
+            </div>
+            <Card style={{ marginBottom: "10px", maxHeight: "40%", overflowY: "scroll" }}>
+                <span><b>Analysis</b></span><br></br>
+                {selectedFeature ? (
+                <div>
+                    <p><strong>Risk Level:</strong> {selectedFeature.risk_level?.toUpperCase() || 'N/A'}</p>
+                    <p><strong>Confidence Score:</strong> {selectedFeature.confidence_score ? `${(selectedFeature.confidence_score * 100).toFixed(1)}%` : 'N/A'}</p>
+                    <p><strong>Compliance Flags:</strong></p>
+                    <ul>
+                    {selectedFeature.compliance_flags?.map((flag: string, index: number) => (
+                        <li key={index}>{flag}</li>
+                    )) || <li>None</li>}
+                    </ul>
+                    <p><strong>Non-Compliant States:</strong> {selectedFeature ? (mapData.filter(state => state.value > 0.39).length || 0) : ("NA")} states</p>
+                    <p><strong>Processing Time:</strong> {selectedFeature.processing_time ? `${selectedFeature.processing_time.toFixed(2)}s` : 'N/A'}</p>
+                </div>
+                ) : (
+                <p>Select a feature to view analysis</p>
+                )}
+            </Card>
                     <Card style={{marginBottom: "10px", maxHeight: "40%", overflowY: "scroll"}} title="Executive Report">
                         {dashboardData.prd?.executive_report ? (
                             <div>
@@ -227,154 +323,6 @@
                             <p>No executive report available</p>
                         )}
                     </Card>
-                    <Card style={{maxHeight: "40%", overflowY: "scroll"}} title="Recommendation">
-                        {selectedFeature ? (
-                            <div>
-                                <p><strong>Recommendations:</strong></p>
-                                <ul>
-                                    {selectedFeature.data.recommendations?.slice(0, 3).map((rec: string, index: number) => (
-                                        <li key={index} style={{ fontSize: '12px', marginBottom: '5px' }}>{rec}</li>
-                                    )) || <li>No recommendations available</li>}
-                                </ul>
-                                <div style={{ display: "flex", justifyContent: "center", gap: "16px", marginTop: "5px"}} >
-                                    <Button style={{marginRight:"10px"}} onClick={() => showModal('approve')}>Approve</Button><Button onClick={() => showModal('reject')} >Reject</Button>
-                                </div>
-                            </div>
-                        ) : (
-                            <p>Select a feature to view recommendations</p>
-                        )}
-                        <Modal
-                            title="Recommendation(s)"
-                            onCancel={onCloseModal}
-                            onOk={onCloseModal}
-                            open={openModal}
-                        >
-                            <p>
-                                Feature Name: {selectedFeature?.data.feature_name || 'N/A'} <br />
-                                Agent: LangGraph Analysis <br />
-                                Reason of {buttonValue === 'approve' ? 'approval' : "rejection"}: {selectedFeature?.data.reasoning || 'N/A'} <br />
-                                Evidence (optional): <Button>Upload</Button>
-                            </p>
-                        </Modal>
-                    </Card>
-=======
-                <Col span={11} style={{marginLeft: "auto"}} >
-                    <div style={{textAlign:"center", fontSize:"16px"}}>States Compliance</div>
-                    <Row justify={"center"}>
-                        <Col span={10} style={{textAlign:"center"}}>
-                            <Card style={{ backgroundColor: "#d9f7be", color: "green", marginRight:"8px", height: '90%', fontSize: "12px" }}>
-                                <CheckCircleOutlined style={{fontSize: "20px"}} /><br />
-                                {selectedFeature ? (mapData.filter(state => state.value <= 0.4).length || 0) : ("NA")}<br />
-                                Compliant
-                            </Card>
-                        </Col>
-                        <Col span={10} style={{textAlign:"center"}}>
-                            <Card style={{ backgroundColor: "#FFCCCC", color: "red", marginRight:"8px", height: '90%', fontSize: "12px" }}>
-                                <WarningOutlined style={{fontSize: "20px"}}/><br />
-                                {selectedFeature ? (mapData.filter(state => state.value > 0.4).length || 0) : ("NA")}<br />
-                                Non-compliant
-                            </Card>
-                        </Col>
-                    </Row>
->>>>>>> 4bf91b3d
-                </Col>
-            </Row>
-          </Card>
-      </Row>
-
-      <Row justify="space-evenly">
-        <Col span={11}>
-            <Card
-            title="UNITED STATES OF AMERICA"
-            headStyle={{ textAlign: 'center' }}
-            bodyStyle={{ position: 'relative', overflow: 'hidden' }}
-            style={{ marginBottom: "10px"}}
-          >
-            {/* Make the parent positioned so the legend anchors to it */}
-            <div style={{ height: 365, position: 'relative' }}>
-              <ResponsiveChoropleth
-                data={mapData}
-                features={countries.features}
-                colors={['#008000','#FF0000']}
-                domain={[0, 1]}
-                unknownColor="#666666"
-                label="properties.name"
-                // valueFormat=".2s"
-                borderWidth={0.5}
-                borderColor="#152538"
-
-                /* IMPORTANT: keep the projection centered and stable */
-                // projectionCenter={[-98, 38]}           // approx center of contiguous US
-                projectionTranslation={[2, 1.3]}     // center within the SVG viewBox
-                projectionScale={440}                  // tuned for ~365px tall container
-
-                margin={{ top: 0, right: 0, bottom: 0, left: 0 }}
-                enableGraticule={false}
-                tooltip={({ feature }) => {
-                    if (!feature) return null;
-                    const { properties, data } = feature;
-                    return (
-                    <div
-                        style={{
-                        background: 'white',
-                        padding: '6px 9px',
-                        border: '1px solid #ccc',
-                        borderRadius: 3,
-                        }}
-                    >
-                        <strong>{properties?.name || 'Unknown State'}</strong>
-                        <br />
-                        Score: {data?.value != null ? data.value : 'N/A'}
-                    </div>
-                    );
-                }}
-              />
-
-              {/* Legend pinned to the map container (not the page) */}
-              <div
-                style={{
-                  position: 'absolute',
-                  right: 10,
-                  bottom: 10,
-                  background: 'white',
-                  padding: 10,
-                  borderRadius: 6,
-                  boxShadow: '0 1px 4px rgba(0,0,0,0.1)'
-                }}
-              >
-                <div style={{ display: 'flex', alignItems: 'center', marginBottom: 4 }}>
-                  <div style={{ width: 15, height: 15, background: '#FF0000', marginRight: 8 }}></div>
-                  <span>High</span>
-                </div>
-                {/* <div style={{ display: 'flex', alignItems: 'center', marginBottom: 4 }}>
-                  <div style={{ width: 15, height: 15, background: '#ffa600ff', marginRight: 8 }}></div>
-                  <span>Medium</span>
-                </div> */}
-                <div style={{ display: 'flex', alignItems: 'center' }}>
-                  <div style={{ width: 15, height: 15, background: '#008000', marginRight: 8 }}></div>
-                  <span>Low</span>
-                </div>
-              </div>
-            </div>
-            <Card style={{ marginBottom: "10px", maxHeight: "40%", overflowY: "scroll" }}>
-                <span><b>Analysis</b></span><br></br>
-                {selectedFeature ? (
-                <div>
-                    <p><strong>Risk Level:</strong> {selectedFeature.risk_level?.toUpperCase() || 'N/A'}</p>
-                    <p><strong>Confidence Score:</strong> {selectedFeature.confidence_score ? `${(selectedFeature.confidence_score * 100).toFixed(1)}%` : 'N/A'}</p>
-                    <p><strong>Compliance Flags:</strong></p>
-                    <ul>
-                    {selectedFeature.compliance_flags?.map((flag: string, index: number) => (
-                        <li key={index}>{flag}</li>
-                    )) || <li>None</li>}
-                    </ul>
-                    <p><strong>Non-Compliant States:</strong> {selectedFeature ? (mapData.filter(state => state.value > 0.39).length || 0) : ("NA")} states</p>
-                    <p><strong>Processing Time:</strong> {selectedFeature.processing_time ? `${selectedFeature.processing_time.toFixed(2)}s` : 'N/A'}</p>
-                </div>
-                ) : (
-                <p>Select a feature to view analysis</p>
-                )}
-            </Card>
           </Card>
         </Col>
         <Col span={11}>
