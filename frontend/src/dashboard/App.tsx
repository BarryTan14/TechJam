--- conflicted
+++ resolved
@@ -283,48 +283,6 @@
                 <p>Select a feature to view analysis</p>
                 )}
             </Card>
-<<<<<<< HEAD
-                    <Card style={{marginBottom: "10px", maxHeight: "40%", overflowY: "scroll"}} title="Executive Report">
-                        {dashboardData.prd?.executive_report ? (
-                            <div>
-                                <p><strong>Report ID:</strong> {dashboardData.prd.executive_report.report_id || 'N/A'}</p>
-                                <p><strong>Generated:</strong> {dashboardData.prd.executive_report.generated_at ? new Date(dashboardData.prd.executive_report.generated_at).toLocaleString() : 'N/A'}</p>
-                                <div style={{ marginTop: '10px' }}>
-                                    <p><strong>Executive Summary:</strong></p>
-                                    <div style={{ 
-                                        fontSize: '12px', 
-                                        maxHeight: '150px', 
-                                        overflowY: 'auto', 
-                                        border: '1px solid #d9d9d9', 
-                                        padding: '8px', 
-                                        borderRadius: '4px',
-                                        backgroundColor: '#fafafa'
-                                    }}>
-                                        {dashboardData.prd.executive_report.executive_summary || 'No summary available'}
-                                    </div>
-                                </div>
-                                <div style={{ marginTop: '10px' }}>
-                                    <p><strong>Key Findings:</strong></p>
-                                    <ul style={{ fontSize: '11px', marginLeft: '15px' }}>
-                                        {dashboardData.prd.executive_report.key_findings?.slice(0, 3).map((finding: string, index: number) => (
-                                            <li key={index}>{finding}</li>
-                                        )) || <li>No findings available</li>}
-                                    </ul>
-                                </div>
-                                <div style={{ marginTop: '10px' }}>
-                                    <p><strong>Next Steps:</strong></p>
-                                    <ul style={{ fontSize: '11px', marginLeft: '15px' }}>
-                                        {dashboardData.prd.executive_report.next_steps?.slice(0, 2).map((step: string, index: number) => (
-                                            <li key={index}>{step}</li>
-                                        )) || <li>No next steps available</li>}
-                                    </ul>
-                                </div>
-                            </div>
-                        ) : (
-                            <p>No executive report available</p>
-                        )}
-                    </Card>
-=======
             <Card style={{marginBottom: "10px", maxHeight: "40%", overflowY: "scroll"}} title="Executive Report">
                     {dashboardData.prd?.executive_report ? (
                         <div>
@@ -368,7 +326,6 @@
                         <Button>Download</Button>
                     </div>
                 </Card>
->>>>>>> 07284262
           </Card>
         </Col>
         <Col span={11}>
